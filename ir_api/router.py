"""
Module containing the REST endpoints
"""
<<<<<<< HEAD
from __future__ import annotations
=======
>>>>>>> 81e9b441

from typing import Optional, List, Literal

from fastapi import APIRouter
from starlette.background import BackgroundTasks

from ir_api.core.responses import (
    PreScriptResponse,
    ReductionResponse,
    ReductionWithRunsResponse,
    CountResponse,
    RunResponse,
)
from ir_api.core.services.reduction import (
    get_reductions_by_instrument,
    get_reduction_by_id,
    get_reductions_by_experiment_number,
    count_reductions,
    count_reductions_by_instrument,
)
from ir_api.core.services.run import get_total_run_count, get_run_count_by_instrument, get_runs_by_instrument
from ir_api.scripts.acquisition import (
    get_script_for_reduction,
    write_script_locally,
    get_script_by_sha,
)
from ir_api.scripts.pre_script import PreScript

ROUTER = APIRouter()


@ROUTER.get("/healthz")
async def get() -> Literal["ok"]:
    """Health Check endpoint."""
    return "ok"


@ROUTER.get("/instrument/{instrument}/script")
async def get_pre_script(
    instrument: str,
    background_tasks: BackgroundTasks,
    reduction_id: Optional[int] = None,
) -> PreScriptResponse:
    """
    Script URI - Not intended for calling
    \f
    :param instrument: the instrument
    :param background_tasks: handled by fastapi
    :param reduction_id: optional query parameter of runfile, used to apply transform
    :return: ScriptResponse
    """
    script = PreScript(value="")
    # This will never be returned from the api, but is necessary for the background task to run
    try:
        script = get_script_for_reduction(instrument, reduction_id)
        return script.to_response()
    finally:
        background_tasks.add_task(write_script_locally, script, instrument)
        # write the script after to not slow down request


@ROUTER.get("/instrument/{instrument}/script/sha/{sha}")
async def get_pre_script_by_sha(instrument: str, sha: str, reduction_id: Optional[int] = None) -> PreScriptResponse:
    """
    Given an instrument and the commit sha of a script, obtain the pre script. Optionally providing a reduction id to
    transform the script
    \f
    :param instrument: The instrument
    :param sha: The commit sha of the script
    :param reduction_id: The reduction id to apply transforms
    :return:
    """
    return get_script_by_sha(instrument, sha, reduction_id).to_response()


OrderField = Literal[
    "reduction_start",
    "reduction_end",
    "reduction_state",
    "id",
    "run_start",
    "run_end",
    "reduction_outputs",
    "experiment_number",
    "experiment_title",
    "filename",
]


@ROUTER.get("/instrument/{instrument}/reductions")
async def get_reductions_for_instrument(
    instrument: str,
    limit: int = 0,
    offset: int = 0,
    order_by: OrderField = "reduction_start",
    order_direction: Literal["asc", "desc"] = "desc",
    include_runs: bool = False,
) -> List[ReductionResponse] | List[ReductionWithRunsResponse]:
    """
    Retrieve a list of reductions for a given instrument.
    \f
    :param instrument: the name of the instrument
    :param limit: optional limit for the number of reductions returned (default is 0, which can be interpreted as
    no limit)
    :param offset: optional offset for the list of reductions (default is 0)
    :param order_by: Literal["reduction_start", "reduction_end", "reduction_state", "id"]
    :param order_direction: Literal["asc", "desc"]
    :param include_runs: bool
    :return: List of ReductionResponse objects
    """
    instrument = instrument.upper()
    reductions = get_reductions_by_instrument(
        instrument, limit=limit, offset=offset, order_by=order_by, order_direction=order_direction
    )
    if include_runs:
        return [ReductionWithRunsResponse.from_reduction(r) for r in reductions]
    return [ReductionResponse.from_reduction(r) for r in reductions]


@ROUTER.get("/instrument/{instrument}/reductions/count")
async def count_reductions_for_instrument(
    instrument: str,
) -> CountResponse:
    """
    Count reductions for a given instrument.
    \f
    :param instrument: the name of the instrument
    :return: List of ReductionResponse objects
    """
    instrument = instrument.upper()
    return CountResponse(count=count_reductions_by_instrument(instrument))


@ROUTER.get("/reduction/{reduction_id}")
async def get_reduction(reduction_id: int) -> ReductionWithRunsResponse:
    """
    Retrieve a reduction with nested run data, by iD.
    \f
    :param reduction_id: the unique identifier of the reduction
    :return: ReductionWithRunsResponse object
    """
    reduction = get_reduction_by_id(reduction_id)
    return ReductionWithRunsResponse.from_reduction(reduction)


@ROUTER.get("/experiment/{experiment_number}/reductions")
async def get_reductions_for_experiment(
    experiment_number: int,
    limit: int = 0,
    offset: int = 0,
    order_by: Literal["reduction_start", "reduction_end", "reduction_state", "id"] = "reduction_start",
    order_direction: Literal["desc", "asc"] = "desc",
) -> List[ReductionResponse]:
    """
    Retrieve a list of reductions associated with a specific experiment number.
    \f
    :param experiment_number: the unique experiment number:
    :param limit: Number of results to limit to
    :param offset: Number of results to offset by
    :param order_by: Literal["reduction_start", "reduction_end", "reduction_state", "id"]
    :param order_direction: Literal["asc", "desc"]
    :return: List of ReductionResponse objects
    """
    return [
        ReductionResponse.from_reduction(r)
        for r in get_reductions_by_experiment_number(
            experiment_number, limit=limit, offset=offset, order_by=order_by, order_direction=order_direction
        )
    ]


@ROUTER.get("/reductions/count")
async def count_all_reductions() -> CountResponse:
    """
    Count all reductions
    \f
    :return: CountResponse containing the count
    """
    return CountResponse(count=count_reductions())


@ROUTER.get("/runs/count")
async def count_all_runs() -> CountResponse:
    """
    Count all runs
    \f
    :return: Count response containing the count
    """
    return CountResponse(count=get_total_run_count())


@ROUTER.get("/instrument/{instrument}/runs/count")
async def count_runs_for_instrument(instrument: str) -> CountResponse:
    """
    Count the total runs for the given instrument
    \f
    :param instrument: The instrument
    :return: The count response
    """
    instrument = instrument.upper()
    return CountResponse(count=get_run_count_by_instrument(instrument))


@ROUTER.get("/instrument/{instrument}/runs")
async def get_runs_for_instrument(
    instrument: str,
    limit: int = 0,
    offset: int = 0,
    order_by: Literal[
        "experiment_number", "run_end", "run_start", "good_frames", "raw_frames", "id", "filename"
    ] = "run_start",
    order_direction: Literal["asc", "desc"] = "desc",
) -> List[RunResponse]:
    """
    Get all runs for the given instrument
    \f
    :param instrument: The instrument
    :param limit: Optional limit to apply
    :param offset: Optional offset to apply
    :param order_by: Optional field to order by
    :param order_direction: Optional direction to order by
    :return: List of RunResponses
    """
    return [
        RunResponse.from_run(run)
        for run in get_runs_by_instrument(
            instrument.upper(), limit=limit, offset=offset, order_by=order_by, order_direction=order_direction
        )
    ]<|MERGE_RESOLUTION|>--- conflicted
+++ resolved
@@ -1,10 +1,8 @@
 """
 Module containing the REST endpoints
 """
-<<<<<<< HEAD
 from __future__ import annotations
-=======
->>>>>>> 81e9b441
+
 
 from typing import Optional, List, Literal
 
