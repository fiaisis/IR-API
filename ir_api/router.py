--- conflicted
+++ resolved
@@ -6,14 +6,12 @@
 from fastapi import APIRouter
 from starlette.background import BackgroundTasks
 
-<<<<<<< HEAD
-from ir_api.core.responses import PreScriptResponse
 from ir_api.scripts.acquisition import (
     get_script_for_reduction,
     write_script_locally,
     get_script_by_sha,
 )
-=======
+
 from ir_api.core.responses import (
     PreScriptResponse,
     ReductionResponse,
@@ -24,8 +22,7 @@
     get_reduction_by_id,
     get_reductions_by_experiment_number,
 )
-from ir_api.scripts.acquisition import get_script_for_reduction, write_script_locally
->>>>>>> 91330351
+
 from ir_api.scripts.pre_script import PreScript
 
 ROUTER = APIRouter()
@@ -54,7 +51,7 @@
         # write the script after to not slow down request
 
 
-<<<<<<< HEAD
+
 @ROUTER.get("/instrument/{instrument}/script/sha/{sha}")
 async def get_pre_script_by_sha(
     instrument: str, sha: str, reduction_id: Optional[int] = None
@@ -67,7 +64,8 @@
     :return:
     """
     return get_script_by_sha(instrument, sha, reduction_id).to_response()
-=======
+
+ 
 @ROUTER.get("/instrument/{instrument}/reductions")
 async def get_reductions_for_instrument(
     instrument: str, limit: int = 0, offset: int = 0
@@ -110,5 +108,4 @@
         for r in get_reductions_by_experiment_number(
             experiment_number, limit=limit, offset=offset
         )
-    ]
->>>>>>> 91330351
+    ]