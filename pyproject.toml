[project]
name = "ir-api"
readme = "README.md"
version = "0.0.1"
dependencies = [
    "fastapi[all]==0.110.0",
    "psycopg2==2.9.9",
    "SQLAlchemy==2.0.27",
    "pydantic==2.6.2",
    "uvicorn==0.27.1",
    "requests==2.31.0"
]

[project.urls]
"Repository" = "https://github.com/interactivereduction/ir-api"

[project.optional-dependencies]
formatting = [
    "black==24.2.0"
]

test = [
    "pytest==8.0.2",
    "requests==2.31.0",
    "httpx==0.27.0",
    "pytest-cov==4.1.0",
<<<<<<< HEAD
    "pytest-random-order==1.1.0",
    "Faker==19.13.0"
=======
    "pytest-random-order==1.1.1",
    "Faker==23.2.1"

>>>>>>> 03bb01ab
]

code-inspection = [
    "pylint==3.1.0",
    "mypy==1.8.0",
    "ir-api[test]",
    "types-requests==2.31.0.20240218",
    "types-urllib3==1.26.25.14"
]

dev = [
    "ir-api[code-inspection]",
    "ir-api[formatting]",
]


[tool.setuptools]
packages = ["ir_api"]<|MERGE_RESOLUTION|>--- conflicted
+++ resolved
@@ -24,14 +24,8 @@
     "requests==2.31.0",
     "httpx==0.27.0",
     "pytest-cov==4.1.0",
-<<<<<<< HEAD
-    "pytest-random-order==1.1.0",
-    "Faker==19.13.0"
-=======
     "pytest-random-order==1.1.1",
     "Faker==23.2.1"
-
->>>>>>> 03bb01ab
 ]
 
 code-inspection = [
