# IR-API
The interactive reduction ReST API.
![License: GPL-3.0](https://img.shields.io/github/license/InteractiveReduction/run-detection)
![Build: passing](https://img.shields.io/github/actions/workflow/status/interactivereduction/IR-API/tests.yml?branch=main)
[![Code style: black](https://img.shields.io/badge/code%20style-black-000000.svg)](https://github.com/psf/black)
[![linting: pylint](https://img.shields.io/badge/linting-pylint-yellowgreen)](https://github.com/PyCQA/pylint)

## Local Install
`pip install .[all]`
You may need to escape the square brackets e.g. \[all\]

## Running Directly for development

```shell
uvicorn ir_api.ir_api:app --reload  
```

The reload option will reload the api on code changes.

<<<<<<< HEAD
## API Documentation
Once deployed the auto generated api documentation is available at `/docs`. These can be used to inspect the API, and
can be used to try out each endpoint, which is useful for some manual testing and verification.

## Integration and end-to-end Testing
To run the integration and e2e tests, a postgres database is expected at localhost:5432 with user: postgres 
password:password

## Transforms Overview

Transforms are used to apply modifications to instrument scripts based on reduction input parameters. They enable you to
dynamically adapt the script depending on specific requirements, such as changing configuration settings, altering input
data, or modifying the processing flow.

### Adding New Transforms

To add a new transform for a different instrument, follow these steps:
  - Create a new class that inherits from the Transform abstract base class, and implement the apply method. This method
takes a PreScript object and a Reduction entity as arguments, and modifies the script as needed. 

For example:

```python
class YourInstrumentTransform(Transform):
    def apply(self, script: PreScript, reduction: Reduction) -> None:
        # Your script modification logic here e.g.
        script.value = f"print('hello {reduction.reduction_inputs.get('user', 'world')}')"
```
  - Update the get_transform_for_instrument factory function to return an instance of your new transform class when the 
appropriate instrument is provided as input by adding a new case for your instrument in the match statement:

```python
def get_transform_for_instrument(instrument: str) -> Transform:
    match instrument.lower():
        case "mari":
            return MariTransform()
        case "your_instrument":
            return YourInstrumentTransform()
        case _:
            raise MissingTransformError(f"No transform for instrument {instrument}")
```

## Data Access Pattern
The api is implementing a trimmed down version of the repository pattern. It is trimmed down in that, there is no data
mapper pattern being used, and therefore the seperation of business and data layers is not complete as there is no
separation of domain entities and database models. It also does not implement generalised search criteria and the api 
depends directly on `LambdaElement` criteria.
However, this trimmed down implementation does offer the other benefits of the pattern while reducing some of the 
drawbacks. It provides a unified data access api, which significantly reduces complexity in querying data and testing
while mocking data access. By being trimmed down, the increased complexity that can arise from the implementation of 
model mappers/transformers is reduced.  
=======
## How to container

Build using this command in the root of this repository:

```shell
docker build . -f ./container/ir_api.D -t ghcr.io/interactivereduction/ir-api
```

Run on port 8080, by binding port 80 to port 8080 with a built container:
```shell
docker run -p 8080:80 ghcr.io/interactivereduction/ir-api
```
>>>>>>> c1a3b4b4
<|MERGE_RESOLUTION|>--- conflicted
+++ resolved
@@ -17,7 +17,21 @@
 
 The reload option will reload the api on code changes.
 
-<<<<<<< HEAD
+
+## How to container
+
+Build using this command in the root of this repository:
+
+```shell
+docker build . -f ./container/ir_api.D -t ghcr.io/interactivereduction/ir-api
+```
+
+Run on port 8080, by binding port 80 to port 8080 with a built container:
+```shell
+docker run -p 8080:80 ghcr.io/interactivereduction/ir-api
+```
+
+
 ## API Documentation
 Once deployed the auto generated api documentation is available at `/docs`. These can be used to inspect the API, and
 can be used to try out each endpoint, which is useful for some manual testing and verification.
@@ -69,17 +83,3 @@
 drawbacks. It provides a unified data access api, which significantly reduces complexity in querying data and testing
 while mocking data access. By being trimmed down, the increased complexity that can arise from the implementation of 
 model mappers/transformers is reduced.  
-=======
-## How to container
-
-Build using this command in the root of this repository:
-
-```shell
-docker build . -f ./container/ir_api.D -t ghcr.io/interactivereduction/ir-api
-```
-
-Run on port 8080, by binding port 80 to port 8080 with a built container:
-```shell
-docker run -p 8080:80 ghcr.io/interactivereduction/ir-api
-```
->>>>>>> c1a3b4b4
